/*
 * Copyright 2014 The Netty Project
 *
 * The Netty Project licenses this file to you under the Apache License,
 * version 2.0 (the "License"); you may not use this file except in compliance
 * with the License. You may obtain a copy of the License at:
 *
 *   http://www.apache.org/licenses/LICENSE-2.0
 *
 * Unless required by applicable law or agreed to in writing, software
 * distributed under the License is distributed on an "AS IS" BASIS, WITHOUT
 * WARRANTIES OR CONDITIONS OF ANY KIND, either express or implied. See the
 * License for the specific language governing permissions and limitations
 * under the License.
 */

package io.netty.util;

import io.netty.util.concurrent.DefaultThreadFactory;
import io.netty.util.internal.StringUtil;
import io.netty.util.internal.SystemPropertyUtil;
import io.netty.util.internal.logging.InternalLogger;
import io.netty.util.internal.logging.InternalLoggerFactory;

import java.security.AccessController;
import java.security.PrivilegedAction;
import java.util.ArrayList;
import java.util.List;
import java.util.Queue;
import java.util.concurrent.ConcurrentLinkedQueue;
import java.util.concurrent.ThreadFactory;
import java.util.concurrent.TimeUnit;
import java.util.concurrent.atomic.AtomicBoolean;

/**
 * Checks if a thread is alive periodically and runs a task when a thread dies.
 * <p>
 * This thread starts a daemon thread to check the state of the threads being watched and to invoke their
 * associated {@link Runnable}s.  When there is no thread to watch (i.e. all threads are dead), the daemon thread
 * will terminate itself, and a new daemon thread will be started again when a new watch is added.
 * </p>
<<<<<<< HEAD
 * 用以监控线程，并在线程出现意外时进行一次接管。一次接管失败后，就报错放弃。<br>
 * 一次可以监控多个线程。如果没有需要监控的，就自行退出，直至下一次被要求监控。
=======
 *
 * @deprecated will be removed in the next major release
>>>>>>> fa84e2b3
 */
@Deprecated
public final class ThreadDeathWatcher {

    private static final InternalLogger logger = InternalLoggerFactory.getInstance(ThreadDeathWatcher.class);
    // visible for testing
    static final ThreadFactory threadFactory;

    // Use a MPMC queue as we may end up checking isEmpty() from multiple threads which may not be allowed to do
    // concurrently depending on the implementation of it in a MPSC queue.
    private static final Queue<Entry> pendingEntries = new ConcurrentLinkedQueue<Entry>();
    private static final Watcher watcher = new Watcher();
    private static final AtomicBoolean started = new AtomicBoolean();
    private static volatile Thread watcherThread;

    static {
        String poolName = "threadDeathWatcher";
        String serviceThreadPrefix = SystemPropertyUtil.get("io.netty.serviceThreadPrefix");
        if (!StringUtil.isNullOrEmpty(serviceThreadPrefix)) {
            poolName = serviceThreadPrefix + poolName;
        }
        // because the ThreadDeathWatcher is a singleton, tasks submitted to it can come from arbitrary threads and
        // this can trigger the creation of a thread from arbitrary thread groups; for this reason, the thread factory
        // must not be sticky about its thread group
        threadFactory = new DefaultThreadFactory(poolName, true, Thread.MIN_PRIORITY, null);
    }

    /**
     * Schedules the specified {@code task} to run when the specified {@code thread} dies.
     *
     * @param thread the {@link Thread} to watch
     * @param task the {@link Runnable} to run when the {@code thread} dies
     *
     * @throws IllegalArgumentException if the specified {@code thread} is not alive
     */
    public static void watch(Thread thread, Runnable task) {
        if (thread == null) {
            throw new NullPointerException("thread");
        }
        if (task == null) {
            throw new NullPointerException("task");
        }
        if (!thread.isAlive()) {
            throw new IllegalArgumentException("thread must be alive.");
        }

        schedule(thread, task, true);
    }

    /**
     * Cancels the task scheduled via {@link #watch(Thread, Runnable)}.
     */
    public static void unwatch(Thread thread, Runnable task) {
        if (thread == null) {
            throw new NullPointerException("thread");
        }
        if (task == null) {
            throw new NullPointerException("task");
        }

        schedule(thread, task, false);
    }

    private static void schedule(Thread thread, Runnable task, boolean isWatch) {
        pendingEntries.add(new Entry(thread, task, isWatch));

        if (started.compareAndSet(false, true)) {
            final Thread watcherThread = threadFactory.newThread(watcher);
            // Set to null to ensure we not create classloader leaks by holds a strong reference to the inherited
            // classloader.
            // See:
            // - https://github.com/netty/netty/issues/7290
            // - https://bugs.openjdk.java.net/browse/JDK-7008595
            AccessController.doPrivileged(new PrivilegedAction<Void>() {
                @Override
                public Void run() {
                    watcherThread.setContextClassLoader(null);
                    return null;
                }
            });

            watcherThread.start();
            ThreadDeathWatcher.watcherThread = watcherThread;
        }
    }

    /**
     * Waits until the thread of this watcher has no threads to watch and terminates itself.
     * Because a new watcher thread will be started again on {@link #watch(Thread, Runnable)},
     * this operation is only useful when you want to ensure that the watcher thread is terminated
     * <strong>after</strong> your application is shut down and there's no chance of calling
     * {@link #watch(Thread, Runnable)} afterwards.
     *
     * @return {@code true} if and only if the watcher thread has been terminated
     */
    public static boolean awaitInactivity(long timeout, TimeUnit unit) throws InterruptedException {
        if (unit == null) {
            throw new NullPointerException("unit");
        }

        Thread watcherThread = ThreadDeathWatcher.watcherThread;
        if (watcherThread != null) {
            watcherThread.join(unit.toMillis(timeout));
            return !watcherThread.isAlive();
        } else {
            return true;
        }
    }

    private ThreadDeathWatcher() { }

    private static final class Watcher implements Runnable {

        private final List<Entry> watchees = new ArrayList<Entry>();

        @Override
        public void run() {
            for (;;) {//循环体周密地设想了可能发生的情况
                fetchWatchees();
                notifyWatchees();

                // Try once again just in case notifyWatchees() triggered watch() or unwatch().
                fetchWatchees();
                notifyWatchees();

                try {
                    Thread.sleep(1000);
                } catch (InterruptedException ignore) {
                    // Ignore the interrupt; do not terminate until all tasks are run.
                }

                if (watchees.isEmpty() && pendingEntries.isEmpty()) {

                    // Mark the current worker thread as stopped.
                    // The following CAS must always success and must be uncontended,
                    // because only one watcher thread should be running at the same time.
                    boolean stopped = started.compareAndSet(true, false);
                    assert stopped;

                    // Check if there are pending entries added by watch() while we do CAS above.
                    if (pendingEntries.isEmpty()) {
                        // A) watch() was not invoked and thus there's nothing to handle
                        //    -> safe to terminate because there's nothing left to do
                        // B) a new watcher thread started and handled them all
                        //    -> safe to terminate the new watcher thread will take care the rest
                        break;
                    }

                    // There are pending entries again, added by watch()
                    if (!started.compareAndSet(false, true)) {
                        // watch() started a new watcher thread and set 'started' to true.
                        // -> terminate this thread so that the new watcher reads from pendingEntries exclusively.
                        break;
                    }

                    // watch() added an entry, but this worker was faster to set 'started' to true.
                    // i.e. a new watcher thread was not started
                    // -> keep this thread alive to handle the newly added entries.
                }
            }
        }

        private void fetchWatchees() {
            for (;;) {
                Entry e = pendingEntries.poll();
                if (e == null) {
                    break;
                }

                if (e.isWatch) {
                    watchees.add(e);
                } else {
                    watchees.remove(e);
                }
            }
        }

        private void notifyWatchees() {
            List<Entry> watchees = this.watchees;
            for (int i = 0; i < watchees.size();) {
                Entry e = watchees.get(i);
                if (!e.thread.isAlive()) {
                    watchees.remove(i);
                    try {
                        e.task.run();
                    } catch (Throwable t) {
                        logger.warn("Thread death watcher task raised an exception:", t);
                    }
                } else {
                    i ++;
                }
            }
        }
    }

    private static final class Entry {
        final Thread thread;
        final Runnable task;
        final boolean isWatch;

        Entry(Thread thread, Runnable task, boolean isWatch) {
            this.thread = thread;
            this.task = task;
            this.isWatch = isWatch;
        }

        @Override
        public int hashCode() {
            return thread.hashCode() ^ task.hashCode();
        }

        @Override
        public boolean equals(Object obj) {
            if (obj == this) {
                return true;
            }

            if (!(obj instanceof Entry)) {
                return false;
            }

            Entry that = (Entry) obj;
            return thread == that.thread && task == that.task;
        }
    }
}<|MERGE_RESOLUTION|>--- conflicted
+++ resolved
@@ -39,13 +39,9 @@
  * associated {@link Runnable}s.  When there is no thread to watch (i.e. all threads are dead), the daemon thread
  * will terminate itself, and a new daemon thread will be started again when a new watch is added.
  * </p>
-<<<<<<< HEAD
  * 用以监控线程，并在线程出现意外时进行一次接管。一次接管失败后，就报错放弃。<br>
  * 一次可以监控多个线程。如果没有需要监控的，就自行退出，直至下一次被要求监控。
-=======
- *
  * @deprecated will be removed in the next major release
->>>>>>> fa84e2b3
  */
 @Deprecated
 public final class ThreadDeathWatcher {
